---
layout: default
title: An open-source solution for on-the-fly processing of images using .NET
heading: ImageProcessor
subheading: A .NET library for on-the-fly processing of images.
---
<article>
    <div>
        <div class="row">
            <div class="col-m-6">
                <section>
                    <h1>
                        What is it?
                    </h1>
                    <p>
                        ImageProcessor is a collection of lightweight libraries written in C# that
                        allows you to manipulate images on-the-fly using .NET 4.5+
                    </p>
                    <p>
                        It consists of two main libraries <strong>ImageProcessor</strong> - For desktop and application use
                        and <strong>ImageProcessor.Web</strong> - a dynamic image processing extension built for ASP.NET.
                    </p>
                    <p>
                        It's lighting fast, extensible, easy to use, comes bundled with some great features and is fully open source.
                    </p>

                    <ul class="social-icons">
                        <li>
                            <iframe src="http://ghbtns.com/github-btn.html?user=jimbobsquarepants&amp;repo=imageprocessor&type=watch&count=true"
                                    allowtransparency="true" frameborder="0" scrolling="0" width="110" height="20" title="Star on GitHub"></iframe>
                        </li>
                        <li>
                            <iframe src="http://ghbtns.com/github-btn.html?user=jimbobsquarepants&amp;repo=imageprocessor&type=fork&count=true"
                                    allowtransparency="true" frameborder="0" scrolling="0" width="95" height="20" title="Fork on GitHub"></iframe>
                        </li>
                        <li>
                            <a href="https://twitter.com/share" class="twitter-share-button" data-text="ImageProcessor - Manipulate images on-the-fly using .NET 4.5+" data-via="james_m_south" data-hashtags="imageprocessor">Tweet</a>
                        </li>
                        <li>
                            <a href="https://twitter.com/james_m_south" class="twitter-follow-button" data-show-count="false">Follow @james_m_south</a>
                            <script>!function (d, s, id) { var js, fjs = d.getElementsByTagName(s)[0], p = /^http:/.test(d.location) ? 'http' : 'https'; if (!d.getElementById(id)) { js = d.createElement(s); js.id = id; js.src = p + '://platform.twitter.com/widgets.js'; fjs.parentNode.insertBefore(js, fjs); } }(document, 'script', 'twitter-wjs');</script>
                        </li>
                    </ul>
                </section>
                <hr />
                <section>
                    <h1>Buy me a beer?</h1>
                    <p>
                        <strong>ImageProcessor</strong> is free and open source but developing it has taken thousands of hours of my time.
                        If you feel like dropping me a few pounds (there's no obligation) it would go a great way to ensuring that I can
                        afford to take the time to continue to improve the library.
                    </p>
                    <p>Thanks for reading that. &#x2661;</p>
                    <form action="https://www.paypal.com/cgi-bin/webscr" method="post" target="_top">
                        <input type="hidden" name="cmd" value="_s-xclick">
                        <input type="hidden" name="hosted_button_id" value="X7ZQNTJ82F5V8">
                        <button type="submit"><i class="fa fa-paypal"></i> Donate via PayPal</button>
                        <!--<input type="image" src="https://www.paypalobjects.com/en_US/i/btn/btn_donateCC_LG.gif" border="0" name="submit" alt="PayPal - The safer, easier way to pay online!">-->
                        <img alt="" border="0" src="https://www.paypalobjects.com/en_GB/i/scr/pixel.gif" width="1" height="1">
                    </form>
                </section>
            </div>
            <div class="col-m-6">
                <h2>Install via Nuget</h2>

                <ul class="no-bullets">
                    <li><a href="https://nuget.org/packages/ImageProcessor/" role="button" class="download" data-ga-category="Home Actions" data-ga-action="Home Links" data-ga-label="Nuget Link"><i class="fa fa-download"></i>ImageProcessor</a></li>
                    <li><a href="https://nuget.org/packages/ImageProcessor.Web/" role="button" class="download" data-ga-category="Home Actions" data-ga-action="Home Links" data-ga-label="Web Nuget Link"><i class="fa fa-download"></i>ImageProcessor.Web</a></li>
                    <li><a href="https://nuget.org/packages/ImageProcessor.Web.Config/" role="button" class="download" data-ga-category="Home Actions" data-ga-action="Home Links" data-ga-label="Web Config Nuget Link"><i class="fa fa-download"></i>ImageProcessor.Web.Config</a></li>
                </ul>
<<<<<<< HEAD

=======
                
>>>>>>> a9c721e3
                <table class="table-bordered table-striped">
                  <tbody>
                    <tr>
                      <td><a href="http://github.com/JimBobSquarePants/ImageProcessor" data-ga-category="Home Actions" data-ga-action="Home Links" data-ga-label="GitHub project" rel="external">GitHub project</a></td>
                      <td></td>
                    </tr>
                    <tr>
                      <td>Version {{site.version}}</td>
<<<<<<< HEAD
                      <td><img src="http://img.shields.io/nuget/dt/ImageProcessor.svg?style=flat-square"></td>
                    </tr>
                      <tr><td>Web Version {{site.webversion}}</td>
                      <td><img src="http://img.shields.io/nuget/dt/ImageProcessor.Web.svg?style=flat-square"></td>
                    </tr>
                    <tr>
                      <td>Web.Config Version {{site.configversion}}</td>
                      <td><img src="http://img.shields.io/nuget/dt/ImageProcessor.Web.Config.svg?style=flat-square"></td>
=======
                        <td><img src="http://img.shields.io/nuget/dt/ImageProcessor.svg?style=flat-square" alt="ImageProcessor Nuget downloads"/></td>
                    </tr>
                      <tr><td>Web Version {{site.webversion}}</td>
                          <td><img src="http://img.shields.io/nuget/dt/ImageProcessor.Web.svg?style=flat-square" alt="ImageProcessor.Web Nuget downloads" /></td>
                    </tr>
                    <tr>
                      <td>Web.Config Version {{site.configversion}}</td>
                        <td><img src="http://img.shields.io/nuget/dt/ImageProcessor.Web.Config.svg?style=flat-square" alt="ImageProcessor.Web.Config Nuget downloads" /></td>
>>>>>>> a9c721e3
                    </tr>
                  </tbody>
                </table>
                
                <h3>Plugins</h3>
                <ul class="no-bullets">
                    <li><a href="https://nuget.org/packages/ImageProcessor.Plugins.WebP/" role="button" class="download" data-ga-category="Home Actions" data-ga-action="Home Links" data-ga-label="WebP Plugin Nuget Link"><i class="fa fa-download"></i>Plugins.WebP</a></li>
              </ul>
            </div>
        </div>
    </div>
</article>
<div id="fb-root"></div>
<script>
    (function (d, s, id) {
        var js, fjs = d.getElementsByTagName(s)[0];
        if (d.getElementById(id)) return;
        js = d.createElement(s); js.id = id;
        js.src = "//connect.facebook.net/en_US/all.js#xfbml=1&appId=594568220558447";
        fjs.parentNode.insertBefore(js, fjs);
    }(document, 'script', 'facebook-jssdk'));</script><|MERGE_RESOLUTION|>--- conflicted
+++ resolved
@@ -68,46 +68,32 @@
                     <li><a href="https://nuget.org/packages/ImageProcessor.Web/" role="button" class="download" data-ga-category="Home Actions" data-ga-action="Home Links" data-ga-label="Web Nuget Link"><i class="fa fa-download"></i>ImageProcessor.Web</a></li>
                     <li><a href="https://nuget.org/packages/ImageProcessor.Web.Config/" role="button" class="download" data-ga-category="Home Actions" data-ga-action="Home Links" data-ga-label="Web Config Nuget Link"><i class="fa fa-download"></i>ImageProcessor.Web.Config</a></li>
                 </ul>
-<<<<<<< HEAD
 
-=======
-                
->>>>>>> a9c721e3
                 <table class="table-bordered table-striped">
-                  <tbody>
-                    <tr>
-                      <td><a href="http://github.com/JimBobSquarePants/ImageProcessor" data-ga-category="Home Actions" data-ga-action="Home Links" data-ga-label="GitHub project" rel="external">GitHub project</a></td>
-                      <td></td>
-                    </tr>
-                    <tr>
-                      <td>Version {{site.version}}</td>
-<<<<<<< HEAD
-                      <td><img src="http://img.shields.io/nuget/dt/ImageProcessor.svg?style=flat-square"></td>
-                    </tr>
-                      <tr><td>Web Version {{site.webversion}}</td>
-                      <td><img src="http://img.shields.io/nuget/dt/ImageProcessor.Web.svg?style=flat-square"></td>
-                    </tr>
-                    <tr>
-                      <td>Web.Config Version {{site.configversion}}</td>
-                      <td><img src="http://img.shields.io/nuget/dt/ImageProcessor.Web.Config.svg?style=flat-square"></td>
-=======
-                        <td><img src="http://img.shields.io/nuget/dt/ImageProcessor.svg?style=flat-square" alt="ImageProcessor Nuget downloads"/></td>
-                    </tr>
-                      <tr><td>Web Version {{site.webversion}}</td>
-                          <td><img src="http://img.shields.io/nuget/dt/ImageProcessor.Web.svg?style=flat-square" alt="ImageProcessor.Web Nuget downloads" /></td>
-                    </tr>
-                    <tr>
-                      <td>Web.Config Version {{site.configversion}}</td>
-                        <td><img src="http://img.shields.io/nuget/dt/ImageProcessor.Web.Config.svg?style=flat-square" alt="ImageProcessor.Web.Config Nuget downloads" /></td>
->>>>>>> a9c721e3
-                    </tr>
-                  </tbody>
+                    <tbody>
+                        <tr>
+                            <td><a href="http://github.com/JimBobSquarePants/ImageProcessor" data-ga-category="Home Actions" data-ga-action="Home Links" data-ga-label="GitHub project" rel="external">GitHub project</a></td>
+                            <td></td>
+                        </tr>
+                        <tr>
+                            <td>Version {{site.version}}</td>
+                            <td><img src="http://img.shields.io/nuget/dt/ImageProcessor.svg?style=flat-square" alt="ImageProcessor Nuget downloads" /></td>
+                        </tr>
+                        <tr>
+                            <td>Web Version {{site.webversion}}</td>
+                            <td><img src="http://img.shields.io/nuget/dt/ImageProcessor.Web.svg?style=flat-square" alt="ImageProcessor.Web Nuget downloads" /></td>
+                        </tr>
+                        <tr>
+                            <td>Web.Config Version {{site.configversion}}</td>
+                            <td><img src="http://img.shields.io/nuget/dt/ImageProcessor.Web.Config.svg?style=flat-square" alt="ImageProcessor.Web.Config Nuget downloads" /></td>
+                        </tr>
+                    </tbody>
                 </table>
-                
+
                 <h3>Plugins</h3>
                 <ul class="no-bullets">
                     <li><a href="https://nuget.org/packages/ImageProcessor.Plugins.WebP/" role="button" class="download" data-ga-category="Home Actions" data-ga-action="Home Links" data-ga-label="WebP Plugin Nuget Link"><i class="fa fa-download"></i>Plugins.WebP</a></li>
-              </ul>
+                </ul>
             </div>
         </div>
     </div>
